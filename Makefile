--- conflicted
+++ resolved
@@ -18,11 +18,7 @@
 # http://www.microhowto.info/howto/automatically_generate_makefile_dependencies.html
 # -MMD generate dependency files for included files, but not system header files
 # -MP is recommended to workaround errors that would occur if you remove header
-<<<<<<< HEAD
 #  files without updating the Makefile to match
-=======
-#  files # without updating the Makefile to match
->>>>>>> 3f1e7f4e
 CPPFLAGS += -MMD -MP
 
 # You'll probably want to set some CXXFLAGS too.
@@ -50,4 +46,4 @@
 clean:
 	rm -f $(OBJ) $(DEP) $(executable)
 
--include include $(DEP)+-include $(DEP)